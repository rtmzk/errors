--- conflicted
+++ resolved
@@ -39,9 +39,10 @@
 			if fn == nil {
 				io.WriteString(w, "unknown")
 			} else {
-<<<<<<< HEAD
 				file := runtime.Frame(f).File
-				fmt.Fprintf(s, "%s\n\t%s", fn.Name(), file)
+				io.WriteString(w, fn.Name())
+				io.WriteString(w, "\n\t")
+				io.WriteString(w, file)
 			}
 		default:
 			file := runtime.Frame(f).File
@@ -51,25 +52,10 @@
 			io.WriteString(s, path.Base(file))
 		}
 	case 'd':
-		fmt.Fprintf(s, "%d", runtime.Frame(f).Line)
+		io.WriteString(w, strconv.Itoa(runtime.Frame(f).Line))
 	case 'n':
 		name := runtime.Frame(f).Function
 		io.WriteString(s, funcname(name))
-=======
-				file, _ := fn.FileLine(pc)
-				io.WriteString(w, fn.Name())
-				io.WriteString(w, "\n\t")
-				io.WriteString(w, file)
-			}
-		default:
-			io.WriteString(w, path.Base(f.file()))
-		}
-	case 'd':
-		io.WriteString(w, strconv.Itoa(f.line()))
-	case 'n':
-		name := runtime.FuncForPC(f.pc()).Name()
-		io.WriteString(w, funcname(name))
->>>>>>> e1ac100e
 	case 'v':
 		f.format(w, s, 's')
 		io.WriteString(w, ":")
@@ -141,7 +127,6 @@
 	case 'v':
 		switch {
 		case st.Flag('+'):
-<<<<<<< HEAD
 			frames := runtime.CallersFrames(*s)
 			for {
 				frame, more := frames.Next()
@@ -149,16 +134,7 @@
 				if !more {
 					break
 				}
-=======
-			var b bytes.Buffer
-			b.Grow(len(*s) * stackMinLen)
-			for _, pc := range *s {
-				f := Frame(pc)
-				b.WriteByte('\n')
-				f.format(&b, st, 'v')
->>>>>>> e1ac100e
 			}
-			io.Copy(st, &b)
 		}
 	}
 }
